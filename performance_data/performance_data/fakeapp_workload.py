__copyright__ = """
Copyright(C) 2022 Bull S. A. S. - All rights reserved
Bull, Rue Jean Jaures, B.P.68, 78340, Les Clayes-sous-Bois, France
This is not Free or Open Source software.
Please contact Bull S. A. S. for details about its license.
"""
import os, re
import subprocess
import string, random
from numpy import size
from loguru import logger
from app_decomposer.utils import convert_size

path = os.path.abspath(__file__)
dir_path = os.path.dirname(path)


class FakeappWorkload:
    """Class to create and manage an IO Workload using fakeapp binary. """
    def __init__(self, phase, target_tier="lfs", accelerator=False, ioi=False):
        """
        Generate an sbatch file using the features extracted for each phase
        by AppDecomposer
        Args:
            phase (dict): IO features extracted by appdecomposer
            target (string): storage backend file (nfs or lfs)
            accelerator (bool): IO accelerator to be used (sbb), default=False
            ioi (bool): enable/disable the instrumentation using IOI, default = False
        """
        self.phase = phase
        self.target_tier = target_tier
        self.accelerator = accelerator
        self.ioi = ioi
        self.phase["read_ops"] = int(self.phase["read_volume"] / self.phase["read_io_size"]) if self.phase["read_io_size"] else 0
        self.phase["write_ops"] = int(self.phase["write_volume"] / self.phase["write_io_size"]) if self.phase["write_io_size"] else 0
        # init logging
        logger.info(f'Volume read: {convert_size(self.phase["read_volume"])} | IO pattern: {self.phase["read_io_pattern"]} | IO size: {self.phase["read_io_size"]} | #IO: {self.phase["read_ops"]}')
        logger.info(f'Volume write: {convert_size(self.phase["write_volume"])} | IO pattern: {self.phase["write_io_pattern"]} | IO size: {self.phase["write_io_size"]} | #IO: {self.phase["write_ops"]}')
        logger.info(f'Nodes: {self.phase["nodes"]} | Storage tier: {self.target_tier} | SBB Accelerated: {self.accelerator} | IOI enabled: {self.ioi}')


    @staticmethod
    def parse_milliseconds(string_time):
        """
        Given a string date with the format MMmSS.MSs (as returned by the linux time command),
        parses it to seconds.

        Args:
            string_time (str): The date to parse

        Returns:
            The number of elapsed seconds
        """
        minutes = 0
        seconds = 0
        milliseconds = 0
        try:
            minutes = int(string_time.split("m")[0])
        except ValueError:
            pass

        string_time = string_time.replace(f"{minutes}m", "")
        try:
            seconds = int(string_time.split(".")[0])
        except ValueError:
            pass

        milliseconds_string = string_time.split(".")[1]
        milliseconds_string = milliseconds_string.replace("s", "")
        try:
            milliseconds = int(milliseconds_string)
        except ValueError:
            pass

        return minutes * 60 + seconds + milliseconds / 1000

    def get_slurm_times(self):
        """Parses the slurm times associated with the file slurm-job_id.out

        Args:
            out_file (str): The job slurm output file path to parse.

        Returns:
            The time real value.
        """
        self.output_file = os.path.join(self.working_dir, f"slurm-{str(self.job_id)}.out")
        logger.info(f"Parsing Slurm output file: {self.output_file}")
        real_time = None
        try:
            with open(self.output_file, "r") as slurm_file:
                lines = slurm_file.readlines()
                for line in lines:
                    if line.startswith("real"):
                        time = line.split("real")[-1].strip()
                        real_time = FakeappWorkload.parse_milliseconds(time)
                        logger.info(f"Time found is {time}  | Parsed time is {real_time}")
            if real_time:
                return real_time
            raise ValueError("Slurm command was not timed !")
        except FileNotFoundError as exc:
            raise FileNotFoundError("Slurm output was not found.") from exc


    def write_sbatch_file(self):
        """
        Write down an sbatch file to be used later by slurm. The template is updated using parameters values.

        Args:
            sbatch (str): content of sbatch file
            ioi (bool): enable/disable IOI
            wait (bool): wait until the end of execution (default=True)

        Returns:
            The application elapsed time in seconds
        """
        self.current_dir = os.path.dirname(os.path.abspath(__file__))
        self.working_dir = os.path.join(self.current_dir, "tmp")
        self.sbatch_template = os.path.join(self.current_dir, "defaults", "fakeapp.sbatch")

<<<<<<< HEAD
        #compute lead and scatter for stride a and random pattern
        lead_r = 3 if self.phase["read_io_pattern"] == "stride" else 1
        lead_w = 3 if self.phase["write_io_pattern"] == "stride" else 1
        scatter_r = 1000000 if self.phase["read_io_pattern"] == "rand" else 0
        scatter_w = 1000000 if self.phase["write_io_pattern"] == "rand" else 0
=======
        lead = 3 if self.io_pattern == "stride" else 1
        # this scatter value is smaller than the random value
        # use 1GB in scatter
        scatter = 1e9 if self.io_pattern == "rand" else 0
>>>>>>> b7b4da2a

        # read the content of the template file
        with open(self.sbatch_template, "r") as temp_file:
            template_file = temp_file.read()

        for entry, value in {"$OPS_R": str(self.phase["read_ops"]),
                             "$OPS_W": str(self.phase["write_ops"]),
                             "$LEAD_R": str(lead_r),
                             "$LEAD_W": str(lead_w),
                             "$SIZE_R": str(self.phase["read_io_size"]),
                             "$SIZE_W": str(self.phase["write_io_size"]),
                             "$SCATTER_R": str(scatter_r),
                             "$SCATTER_W": str(scatter_w),
                             "$NODES": str(self.phase["nodes"]),
                             "$TARGET": self.target_tier}.items():
            template_file = template_file.replace(entry, value)

        #set up accelerator
        if self.accelerator:
            template_file = template_file.replace("$ACC", "SBB")

        # save the generated file to sbatch file
        filename = ''.join(random.choice(string.ascii_letters) for _ in range(7)) + '.sbatch'
        self.sbatch_file = os.path.join(self.current_dir, "tmp", filename)
        with open(self.sbatch_file, "w") as file_temp:
            file_temp.write(template_file)

        logger.info(f"Sbatch file to be used: {self.sbatch_file}")
        logger.trace(f"Sbatch file content: {file_temp}")
        #return self.sbatch_file

    def run_sbatch_file(self, ioi=False, wait=True, clean=False):
        """Generates the command line and run with the appropriate sbatch file.

        Returns:
            ioi (bool): enable/disable IOI
            wait (bool): wait until the end of execution (default=True)
        """
        # If the wait option is enabled, use the --wait flag
        wait_flag = " --wait " if wait else ""

        # If the instrumentation is enabled, instrument the run
        ioi_flag = " --ioi=yes " if ioi else ""

        self.cmd_line = f"sbatch{wait_flag}{ioi_flag}{self.sbatch_file}"
        logger.info(f"Command line to be used: {self.cmd_line}")
        logger.info(f"Working directory: {self.working_dir}")

        # Run the script using subprocess
        sub_ps = subprocess.run(self.cmd_line.split(), cwd=self.working_dir,
                                stdout=subprocess.PIPE, stderr=subprocess.PIPE)
        output_stdout = sub_ps.stdout.decode()
        output_stderr = sub_ps.stderr.decode()
        # Get and store the job_id from the stdout
        if sub_ps.returncode == 0:
            self.job_id = int(output_stdout.split()[-1])
            logger.info(f"Slurm Job Id: {self.job_id}")

        else:
            logger.error(f"Could not run sbatch file: {self.sbatch_file}")
            raise Exception(f"Could not submit job: \n stderr: {output_stderr}")

        #get avg time from slurm out
        real_time = self.get_slurm_times()
        logger.info(f"Slurm job {self.job_id} is finished | Elapsed time (seconds) : {real_time}")

        # cleaning and renaming
        if clean:
            os.remove(self.sbatch_file)
            os.remove(self.output_file)
        else:
            final_sbatch = os.path.join(self.current_dir, "tmp", f"{self.job_id}.sbatch")
            os.rename(self.sbatch_file, final_sbatch)
            self.sbatch_file = final_sbatch
        return real_time

    def get_data(self):
        bandwidth = 0
        elapsed_time = 0
        if self.phase["read_volume"] + self.phase["write_volume"] > 0:
            self.write_sbatch_file()
<<<<<<< HEAD
            elapsed_time = self.run_sbatch_file(self.ioi, clean=False)
=======
            elapsed_time = self.run_sbatch_file(clean=False)
>>>>>>> b7b4da2a
            if elapsed_time > 0:
                bandwidth = self.phase["read_volume"] + self.phase["write_volume"] / elapsed_time

        logger.info(f"Workload duration: {elapsed_time} | bandwidth: {convert_size(bandwidth)}/s")
        return elapsed_time, bandwidth


if __name__ == '__main__':
    lfs="/fsiof/phamtt/tmp"
    nfs="/scratch/phamtt/tmp"
    acc = "SBB" # currently support onyly SBB with the lfs target

    #phase1=dict(volume=100000000, mode="write", IOpattern="rand", IOsize=10000, nodes=1)
    #phase2=dict(volume=100000000, mode="read", IOpattern="seq", IOsize=10000, nodes=1)
    phase0=dict(read_volume=100000000, read_io_pattern="stride", read_io_size=10000, write_volume=0, write_io_pattern="uncl", write_io_size=0, nodes=1)
    phase0=dict(read_volume=100000000, read_io_pattern="stride", read_io_size=10000, write_volume=500000000, write_io_pattern="rand", write_io_size=10000, nodes=1)

    fa = FakeappWorkload(phase0, lfs, False, True)
    fa.get_data()
    """"
    fa = FakeappWorkload(phase1, lfs)
    print(fa.get_data())
    fa = FakeappWorkload(phase2, lfs)
    print(fa.get_data())
    """<|MERGE_RESOLUTION|>--- conflicted
+++ resolved
@@ -117,18 +117,11 @@
         self.working_dir = os.path.join(self.current_dir, "tmp")
         self.sbatch_template = os.path.join(self.current_dir, "defaults", "fakeapp.sbatch")
 
-<<<<<<< HEAD
         #compute lead and scatter for stride a and random pattern
         lead_r = 3 if self.phase["read_io_pattern"] == "stride" else 1
         lead_w = 3 if self.phase["write_io_pattern"] == "stride" else 1
-        scatter_r = 1000000 if self.phase["read_io_pattern"] == "rand" else 0
-        scatter_w = 1000000 if self.phase["write_io_pattern"] == "rand" else 0
-=======
-        lead = 3 if self.io_pattern == "stride" else 1
-        # this scatter value is smaller than the random value
-        # use 1GB in scatter
-        scatter = 1e9 if self.io_pattern == "rand" else 0
->>>>>>> b7b4da2a
+        scatter_r = 1e9 if self.phase["read_io_pattern"] == "rand" else 0
+        scatter_w = 1e9 if self.phase["write_io_pattern"] == "rand" else 0
 
         # read the content of the template file
         with open(self.sbatch_template, "r") as temp_file:
@@ -210,11 +203,7 @@
         elapsed_time = 0
         if self.phase["read_volume"] + self.phase["write_volume"] > 0:
             self.write_sbatch_file()
-<<<<<<< HEAD
             elapsed_time = self.run_sbatch_file(self.ioi, clean=False)
-=======
-            elapsed_time = self.run_sbatch_file(clean=False)
->>>>>>> b7b4da2a
             if elapsed_time > 0:
                 bandwidth = self.phase["read_volume"] + self.phase["write_volume"] / elapsed_time
 
@@ -227,16 +216,8 @@
     nfs="/scratch/phamtt/tmp"
     acc = "SBB" # currently support onyly SBB with the lfs target
 
-    #phase1=dict(volume=100000000, mode="write", IOpattern="rand", IOsize=10000, nodes=1)
-    #phase2=dict(volume=100000000, mode="read", IOpattern="seq", IOsize=10000, nodes=1)
     phase0=dict(read_volume=100000000, read_io_pattern="stride", read_io_size=10000, write_volume=0, write_io_pattern="uncl", write_io_size=0, nodes=1)
     phase0=dict(read_volume=100000000, read_io_pattern="stride", read_io_size=10000, write_volume=500000000, write_io_pattern="rand", write_io_size=10000, nodes=1)
 
     fa = FakeappWorkload(phase0, lfs, False, True)
     fa.get_data()
-    """"
-    fa = FakeappWorkload(phase1, lfs)
-    print(fa.get_data())
-    fa = FakeappWorkload(phase2, lfs)
-    print(fa.get_data())
-    """