--- conflicted
+++ resolved
@@ -49,13 +49,7 @@
 
         for _ in range(self.sample):
             # TODO : should be able to control volume of workload to adjust accuracy.
-<<<<<<< HEAD
             workload = Workload(phase=phase, target_tier=target,
-=======
-            workload = Workload(volume=phase_volume, mode=phase["mode"],
-                                io_pattern=phase["IOpattern"], io_size=phase["IOsize"],
-                                nodes=phase["nodes"], target_tier=target,
->>>>>>> b7b4da2a
                                 accelerator=accelerator, ioi=self.ioi)
             (latency, bw) = workload.get_data()
             latencies += latency
