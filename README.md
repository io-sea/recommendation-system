## Introduction

This document presents the Recommendation System, a sophisticated tool designed to optimize data placement in High-Performance Computing (HPC) applications. The system integrates a black box optimization engine, a mathematical model to predict application I/O behavior, a machine learning-based performance model, and a simulation engine. These components work together to explore the parameter space efficiently and simulate application execution within a virtual HPC environment. Our innovative system determines the optimal storage tier for each I/O phase, aiming to reduce the total duration and Burst Buffer usage of workflows. The proof-of-concept implementation has demonstrated promising results, signifying a leap forward for various HPC applications and laying the foundation for further enhancements.

<<<<<<< HEAD
![alt text](demo/demo_recsys.gif)
=======
<video controls src="demo/recsys_demo.mp4" title="Title"></video>
<video width="320" height="240" controls>
  <source src="demo/recsys_demo.mp4" type="video/mp4">
</video>
>>>>>>> 0db57d9d
---

## System Architecture


*Figure 1: The general architecture of the recommendation system.*

![alt text](demo/RECSYS_D3.2_general_diagram_2.png)
The architecture of the recommendation system is outlined in Figure 1. At the core, the system relies on the Workflow Description File (WDF), which is derived from WP2 and contains intricate details about application steps and storage service requirements. To harness the full potential of the recommendation system, the workflow should have been previously executed with the requisite number of compute nodes, persistent storage services, and with IO Instrumentation activated. The IO Instrumentation database is pivotal for the system as it retains workflow references and job groups, enabling the system to optimize data placement effectively.

---

## System Components

The Recommendation System is composed of several critical components:

- **Application Decomposer**: A tool that analyzes jobs and their I/O behavior from the WDF, constructing a model for each job.

- **Performance Model**: It predicts the latency for each I/O phase across different storage tiers, assessing the impact of storage performance on job I/O.

- **Execution Simulator**: This tool virtually replays the workflow on each storage tier, integrating job representation and anticipated storage performance.

- **Optimization Heuristics**: These heuristics optimize placement combinations and their performance impact, taking into account predicted performance and workflow chronology.

| Component               | Release               | Key Features                                                                                                  |
|-------------------------|-----------------------|---------------------------------------------------------------------------------------------------------------|
| Application Decomposer  | 0.2 (Second Release)  | Analyzes each job’s dataflow timeseries, categorizing I/O and compute phases. Connects to IO Instrumentation.  |
| Performance Model       | 0.1 (First Release)   | Predicts the latency for each I/O phase on each storage tier. Builds a mathematical model of I/O behavior.     |
| Execution Simulator     | 0.2.1 (Second Release)| Virtually replays the workflow on each storage tier, using the job representation and expected storage performance.|
| optimisation Heuristics | 0.1 (First Release)   | Optimises the placement combinations for performance impact, considering workflow chronology and predicted performance. |
| IO Instrumentation Interface | 0.1 (First Release)   | Connects to an IO Instrumentation session to retrieve time-series data for workflow job analysis.                |
| WDF Interface           | 0.0 (Not Released)    | To be developed for integration with Workflow Manager, for structured description and storage service requirements. |


*Table 1: Development status of the components.*

---

## Implementation Process

The Recommendation System's implementation involved identifying necessary components, standardizing data formats, and streamlining data flow between components. The journey from conception to the first version took place over the last 12 months, culminating in the development of key features, testing, and presentation at workshops. As we progress, the focus is now on integrating the remaining elements, including the Workflow Manager from WP2 and the Performability Predictor.

---

## Operational Workflow

The operational workflow of the Recommendation System commences with the App Decomposer analyzing the WDF's job list and extracting their I/O behavior. The Performance Model and Execution Simulator step in to predict I/O latencies and virtually replay the workflow, respectively. The ultimate decisions are made by the Optimization Heuristics, which deduce the most suitable solution for data placement.

---

## Optimization Strategies

The optimization strategies employed by the system are designed to be robust, taking into account the simulation results and a range of possible storage tier placements. The IO Instrumentation Interface serves as a critical link, retrieving job-related data to facilitate optimization.

---

## Main Results

The system has proven effective in reducing workflow durations and optimizing the use of Burst Buffer. The figures accompanying this document illustrate the relative and absolute comparisons of runtime on different tiers against simulation runtime by flavor, underscoring the efficiency of the system.

![alt text](demo/RECSYS_D3.3_LQCD_Pareto_solution.png)

*Figure: This Pareto-front plot demonstrates the trade-off between workflow duration and burst buffer size in a Lattice Quantum Chromodynamics (LQCD) use-case. Each point on the plot represents a unique configuration of job data placement, with the x-axis indicating the total workflow duration and the y-axis showing the burst buffer size required. The color gradient reflects the density of trials: darker areas represent a higher concentration of trial configurations. The red point labeled 'Best Trial' signifies the optimal configuration found that minimizes the workflow duration while using no burst buffer. This optimal solution details the specific job assignments for tier placement and burst buffer usage, marking a significant improvement in performance without increasing resource consumption.*

![alt text](demo/afsm-relative.png)
*Figure: The scatter plot compares the measured runtime of Step BC from an LQCD simulation (in seconds) to the predicted runtime by a recommendation system (RecSys) simulation across different 'flavor' sizes (in GB) on the afsm tier. Each point on the graph represents a comparison of the actual measured runtime (blue dot) against the RecSys simulated runtime (red dot) for a given flavor size. A close clustering of blue and red points suggests a high accuracy of the simulation model in predicting the actual runtime for the LQCD workflow.*


![alt text](demo/p_project-relative.png)
*Figure: This scatter plot presents a comparison of the actual measured runtime of Step BC from an LQCD simulation against the RecSys simulation runtime, categorized by flavor sizes (in GB) on the p_project tier. Blue dots indicate the measured runtime for each flavor, while red dots represent the corresponding simulation runtime predicted by the recommendation system. The plot illustrates the relationship between the computational resource allocation (flavor size) and the efficiency of the simulation in approximating the real-world runtime of LQCD workflows.*

---

## Impact and Benefits

The implementation of the Recommendation System has shown significant impact across various HPC application domains, leading to substantial benefits in workflow efficiency and resource utilization.

---

## Future Directions

Future research aims at furthering the capabilities of the Recommendation System, focusing on improving integration with existing workflow managers, expanding on the Performability Predictor, and advancing the system's overall performance.
<|MERGE_RESOLUTION|>--- conflicted
+++ resolved
@@ -2,14 +2,8 @@
 
 This document presents the Recommendation System, a sophisticated tool designed to optimize data placement in High-Performance Computing (HPC) applications. The system integrates a black box optimization engine, a mathematical model to predict application I/O behavior, a machine learning-based performance model, and a simulation engine. These components work together to explore the parameter space efficiently and simulate application execution within a virtual HPC environment. Our innovative system determines the optimal storage tier for each I/O phase, aiming to reduce the total duration and Burst Buffer usage of workflows. The proof-of-concept implementation has demonstrated promising results, signifying a leap forward for various HPC applications and laying the foundation for further enhancements.
 
-<<<<<<< HEAD
 ![alt text](demo/demo_recsys.gif)
-=======
-<video controls src="demo/recsys_demo.mp4" title="Title"></video>
-<video width="320" height="240" controls>
-  <source src="demo/recsys_demo.mp4" type="video/mp4">
-</video>
->>>>>>> 0db57d9d
+
 ---
 
 ## System Architecture
